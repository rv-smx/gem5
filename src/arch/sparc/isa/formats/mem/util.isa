--- conflicted
+++ resolved
@@ -222,12 +222,8 @@
             }
             if(storeCond && fault == NoFault)
             {
-<<<<<<< HEAD
                 fault = xc->write((uint%(mem_acc_size)s_t)Mem,
                         EA, %(asi_val)s, 0);
-=======
-                fault = xc->write((uint%(mem_acc_size)s_t)Mem, EA, 0, 0);
->>>>>>> f4f00c5a
             }
             if(fault == NoFault)
             {
@@ -257,12 +253,8 @@
             }
             if(storeCond && fault == NoFault)
             {
-<<<<<<< HEAD
                 fault = xc->write((uint%(mem_acc_size)s_t)Mem,
                         EA, %(asi_val)s, 0);
-=======
-                fault = xc->write((uint%(mem_acc_size)s_t)Mem, EA, 0, 0);
->>>>>>> f4f00c5a
             }
             if(fault == NoFault)
             {
@@ -329,28 +321,11 @@
 //and in the other they're distributed across two. Also note that for
 //execute functions, the name of the base class doesn't matter.
 let {{
-<<<<<<< HEAD
-    def doSplitExecute(code, execute, name, Name, asi, opt_flags, microParam):
+    def doSplitExecute(execute, name, Name, asi, opt_flags, microParam):
         microParam["asi_val"] = asi;
-        codeParam = microParam.copy()
-        codeParam["ea_code"] = ''
-        codeIop = InstObjParams(name, Name, '', code, opt_flags, codeParam)
-        eaIop = InstObjParams(name, Name, '', microParam["ea_code"],
-                opt_flags, microParam)
-        iop = InstObjParams(name, Name, '', code, opt_flags, microParam)
-        (iop.ea_decl,
-         iop.ea_rd,
-         iop.ea_wb) = (eaIop.op_decl, eaIop.op_rd, eaIop.op_wb)
-        (iop.code_decl,
-         iop.code_rd,
-         iop.code_wb) = (codeIop.op_decl, codeIop.op_rd, codeIop.op_wb)
-        return execute.subst(iop)
-=======
-    def doSplitExecute(execute, name, Name, opt_flags, microParam):
         iop = InstObjParams(name, Name, '', microParam, opt_flags)
         (execf, initf, compf) = execute
         return execf.subst(iop) + initf.subst(iop) + compf.subst(iop)
->>>>>>> f4f00c5a
 
 
     def doDualSplitExecute(code, eaRegCode, eaImmCode, execute,
@@ -359,15 +334,9 @@
         for (eaCode, name, Name) in (
                 (eaRegCode, nameReg, NameReg),
                 (eaImmCode, nameImm, NameImm)):
-<<<<<<< HEAD
-            microParams = {"ea_code" : eaCode, "fault_check": faultCode}
-            executeCode += doSplitExecute(code, execute, name, Name,
-                    asi, opt_flags, microParams)
-=======
             microParams = {"code": code, "ea_code": eaCode,
                 "fault_check": faultCode}
             executeCode += doSplitExecute(execute, name, Name,
-                    opt_flags, microParams)
->>>>>>> f4f00c5a
+                    asi, opt_flags, microParams)
         return executeCode
 }};